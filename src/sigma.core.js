--- conflicted
+++ resolved
@@ -365,13 +365,10 @@
           'clickEdges',
           'doubleClickNode',
           'doubleClickNodes',
-<<<<<<< HEAD
           'doubleClickEdge',
           'doubleClickEdges',
-=======
           'rightClickNode',
           'rightClickNodes',
->>>>>>> 72c928b2
           'overNode',
           'overNodes',
           'overEdge',
