;(function(undefined) {
  'use strict';

  if (typeof sigma === 'undefined')
    throw 'sigma is not declared';

  // Initialize packages:
  sigma.utils.pkg('sigma.misc');

  /**
   * This method listens to "overNode", "outNode", "overEdge" and "outEdge"
   * events from a renderer and renders the nodes differently on the top layer.
   * The goal is to make any node label readable with the mouse, and to
   * highlight hovered nodes and edges.
   *
   * It has to be called in the scope of the related renderer.
   */
  sigma.misc.drawHovers = function(prefix) {
    var self = this,
<<<<<<< HEAD
        hoveredNodes = [],
        hoveredEdges = [];
=======
        hoveredNodes = {};
>>>>>>> 5ef0c3c0

    this.bind('overNode', function(event) {
      var node = event.data.node;
      if (!node.hidden) {
        hoveredNodes[node.id] = node;
        draw();
      }
    });

    this.bind('outNode', function(event) {
      delete hoveredNodes[event.data.node.id];
      draw();
    });

    this.bind('overEdge', function(event) {
      hoveredEdges.push(event.data.edge);
      draw();
    });

    this.bind('outEdge', function(event) {
      var indexCheck = hoveredEdges.map(function(e) {
        return e;
      }).indexOf(event.data.edge);
      hoveredEdges.splice(indexCheck, 1);
      draw();
    });

    this.bind('render', function(event) {
      draw();
    });

    function draw() {
      // Clear self.contexts.hover:
      self.contexts.hover.canvas.width = self.contexts.hover.canvas.width;

<<<<<<< HEAD
      var i,
          source,
          target,
          nodeRenderers = sigma.canvas.hovers,
          edgeRenderers = sigma.canvas.edgehovers,
          extremitiesRenderers = sigma.canvas.extremities,
=======
      var k,
          hoveredNode,
          renderers = sigma.canvas.hovers,
>>>>>>> 5ef0c3c0
          embedSettings = self.settings.embedObjects({
            prefix: prefix
          });

      // Node render: single hover
      if (embedSettings('enableHovering') &&
        embedSettings('singleHover') &&
        Object.keys(hoveredNodes).length
      ) {
<<<<<<< HEAD
        i = hoveredNodes.length - 1;
        if (! hoveredNodes[i].hidden) {
          (
            nodeRenderers[hoveredNodes[i].type] ||
            nodeRenderers.def
          )(
            hoveredNodes[i],
            self.contexts.hover,
            embedSettings
          );
        }
=======
        hoveredNode = hoveredNodes[Object.keys(hoveredNodes)[0]];
        (renderers[hoveredNode.type] || renderers.def)(
          hoveredNode,
          self.contexts.hover,
          embedSettings
        );
>>>>>>> 5ef0c3c0
      }

      // Node render: multiple hover
      if (
        embedSettings('enableHovering') &&
        !embedSettings('singleHover')
      ) {
<<<<<<< HEAD
        for (i = 0; i < hoveredNodes.length; i++) {
          if (! hoveredNodes[i].hidden) {
            (
              nodeRenderers[hoveredNodes[i].type] ||
              nodeRenderers.def
            ) (
              hoveredNodes[i],
              self.contexts.hover,
              embedSettings
            );
          }
        }
      }

      // Edge render: single hover
      if (embedSettings('enableEdgeHovering') &&
        embedSettings('singleHover') &&
        hoveredEdges.length
      ) {
        i = hoveredEdges.length - 1;
        source = self.graph.nodes(hoveredEdges[i].source);
        target = self.graph.nodes(hoveredEdges[i].target);
        if (! hoveredEdges[i].hidden) {
          (
            edgeRenderers[hoveredEdges[i].type] ||
            edgeRenderers.def
          ) (
            hoveredEdges[i],
            source,
            target,
            self.contexts.hover,
            embedSettings
          );
          if (embedSettings('edgeHoverExtremities')) {
            (
              extremitiesRenderers[hoveredEdges[i].type] ||
              extremitiesRenderers.def
            )(
              hoveredEdges[i],
              source,
              target,
              self.contexts.hover,
              embedSettings
            );
          }
          else {
            // Avoid edges rendered over nodes:
            (
              sigma.canvas.nodes[source.type] ||
              sigma.canvas.nodes.def
            ) (
              source,
              self.contexts.hover,
              embedSettings
            );
            (
              sigma.canvas.nodes[target.type] ||
              sigma.canvas.nodes.def
            ) (
              target,
              self.contexts.hover,
              embedSettings
            );
          }
        }
      }

      // Edge render: multiple hover
      if (embedSettings('enableEdgeHovering') &&
        !embedSettings('singleHover') &&
        hoveredEdges.length
      ) {
        for (i = 0; i < hoveredEdges.length; i++) {
          source = self.graph.nodes(hoveredEdges[i].source);
          target = self.graph.nodes(hoveredEdges[i].target);
          if (! hoveredEdges[i].hidden) {
            (
              edgeRenderers[hoveredEdges[i].type] ||
              edgeRenderers.def
            ) (
              hoveredEdges[i],
              source,
              target,
              self.contexts.hover,
              embedSettings
            );
            if (embedSettings('edgeHoverExtremities')) {
              (
                extremitiesRenderers[hoveredEdges[i].type] ||
                extremitiesRenderers.def
              )(
                hoveredEdges[i],
                source,
                target,
                self.contexts.hover,
                embedSettings
              );
            }
            else {
            // Avoid edges rendered over nodes:
            (
              sigma.canvas.nodes[source.type] ||
              sigma.canvas.nodes.def
            ) (
              source,
              self.contexts.hover,
              embedSettings
            );
            (
              sigma.canvas.nodes[target.type] ||
              sigma.canvas.nodes.def
            ) (
              target,
              self.contexts.hover,
              embedSettings
            );
          }
          }
        }
      }
=======
        for (k in hoveredNodes) {
          (renderers[hoveredNodes[k].type] || renderers.def)(
            hoveredNodes[k],
            self.contexts.hover,
            embedSettings
          );
        }
      }
>>>>>>> 5ef0c3c0
    }
  };
}).call(this);<|MERGE_RESOLUTION|>--- conflicted
+++ resolved
@@ -17,12 +17,8 @@
    */
   sigma.misc.drawHovers = function(prefix) {
     var self = this,
-<<<<<<< HEAD
-        hoveredNodes = [],
-        hoveredEdges = [];
-=======
-        hoveredNodes = {};
->>>>>>> 5ef0c3c0
+        hoveredNodes = {},
+        hoveredEdges = {};
 
     this.bind('overNode', function(event) {
       var node = event.data.node;
@@ -38,15 +34,15 @@
     });
 
     this.bind('overEdge', function(event) {
-      hoveredEdges.push(event.data.edge);
-      draw();
+      var edge = event.data.edge;
+      if (!edge.hidden) {
+        hoveredEdges[edge.id] = edge;
+        draw();
+      }
     });
 
     this.bind('outEdge', function(event) {
-      var indexCheck = hoveredEdges.map(function(e) {
-        return e;
-      }).indexOf(event.data.edge);
-      hoveredEdges.splice(indexCheck, 1);
+      delete hoveredEdges[event.data.edge.id];
       draw();
     });
 
@@ -58,101 +54,79 @@
       // Clear self.contexts.hover:
       self.contexts.hover.canvas.width = self.contexts.hover.canvas.width;
 
-<<<<<<< HEAD
-      var i,
+      var k,
           source,
           target,
+          hoveredNode,
+          hoveredEdge,
           nodeRenderers = sigma.canvas.hovers,
           edgeRenderers = sigma.canvas.edgehovers,
           extremitiesRenderers = sigma.canvas.extremities,
-=======
-      var k,
-          hoveredNode,
-          renderers = sigma.canvas.hovers,
->>>>>>> 5ef0c3c0
           embedSettings = self.settings.embedObjects({
             prefix: prefix
           });
 
       // Node render: single hover
-      if (embedSettings('enableHovering') &&
+      if (
+        embedSettings('enableHovering') &&
         embedSettings('singleHover') &&
         Object.keys(hoveredNodes).length
       ) {
-<<<<<<< HEAD
-        i = hoveredNodes.length - 1;
-        if (! hoveredNodes[i].hidden) {
-          (
-            nodeRenderers[hoveredNodes[i].type] ||
-            nodeRenderers.def
-          )(
-            hoveredNodes[i],
-            self.contexts.hover,
-            embedSettings
-          );
-        }
-=======
         hoveredNode = hoveredNodes[Object.keys(hoveredNodes)[0]];
-        (renderers[hoveredNode.type] || renderers.def)(
+        (nodeRenderers[hoveredNode.type] || nodeRenderers.def)(
           hoveredNode,
           self.contexts.hover,
           embedSettings
         );
->>>>>>> 5ef0c3c0
       }
 
       // Node render: multiple hover
       if (
         embedSettings('enableHovering') &&
         !embedSettings('singleHover')
+      )
+        for (k in hoveredNodes)
+          (nodeRenderers[hoveredNodes[k].type] || nodeRenderers.def)(
+            hoveredNodes[k],
+            self.contexts.hover,
+            embedSettings
+          );
+
+      // Edge render: single hover
+      if (
+        embedSettings('enableEdgeHovering') &&
+        embedSettings('singleHover') &&
+        Object.keys(hoveredEdges).length
       ) {
-<<<<<<< HEAD
-        for (i = 0; i < hoveredNodes.length; i++) {
-          if (! hoveredNodes[i].hidden) {
-            (
-              nodeRenderers[hoveredNodes[i].type] ||
-              nodeRenderers.def
-            ) (
-              hoveredNodes[i],
-              self.contexts.hover,
-              embedSettings
-            );
-          }
-        }
-      }
-
-      // Edge render: single hover
-      if (embedSettings('enableEdgeHovering') &&
-        embedSettings('singleHover') &&
-        hoveredEdges.length
-      ) {
-        i = hoveredEdges.length - 1;
-        source = self.graph.nodes(hoveredEdges[i].source);
-        target = self.graph.nodes(hoveredEdges[i].target);
-        if (! hoveredEdges[i].hidden) {
+        hoveredEdge = hoveredEdges[Object.keys(hoveredEdges)[0]];
+        source = self.graph.nodes(hoveredEdge.source);
+        target = self.graph.nodes(hoveredEdge.target);
+
+        if (! hoveredEdge.hidden) {
           (
-            edgeRenderers[hoveredEdges[i].type] ||
+            edgeRenderers[hoveredEdge.type] ||
             edgeRenderers.def
           ) (
-            hoveredEdges[i],
+            hoveredEdge,
             source,
             target,
             self.contexts.hover,
             embedSettings
           );
+
           if (embedSettings('edgeHoverExtremities')) {
             (
-              extremitiesRenderers[hoveredEdges[i].type] ||
+              extremitiesRenderers[hoveredEdge.type] ||
               extremitiesRenderers.def
             )(
-              hoveredEdges[i],
+              hoveredEdge,
               source,
               target,
               self.contexts.hover,
               embedSettings
             );
-          }
-          else {
+
+          } else {
             // Avoid edges rendered over nodes:
             (
               sigma.canvas.nodes[source.type] ||
@@ -175,68 +149,60 @@
       }
 
       // Edge render: multiple hover
-      if (embedSettings('enableEdgeHovering') &&
-        !embedSettings('singleHover') &&
-        hoveredEdges.length
+      if (
+        embedSettings('enableEdgeHovering') &&
+        !embedSettings('singleHover')
       ) {
-        for (i = 0; i < hoveredEdges.length; i++) {
-          source = self.graph.nodes(hoveredEdges[i].source);
-          target = self.graph.nodes(hoveredEdges[i].target);
-          if (! hoveredEdges[i].hidden) {
-            (
-              edgeRenderers[hoveredEdges[i].type] ||
+        for (k in hoveredEdges) {
+          hoveredEdge = hoveredEdges[k];
+          source = self.graph.nodes(hoveredEdge.source);
+          target = self.graph.nodes(hoveredEdge.target);
+
+          if (!hoveredEdge.hidden) {
+            (
+              edgeRenderers[hoveredEdge.type] ||
               edgeRenderers.def
             ) (
-              hoveredEdges[i],
+              hoveredEdge,
               source,
               target,
               self.contexts.hover,
               embedSettings
             );
+
             if (embedSettings('edgeHoverExtremities')) {
               (
-                extremitiesRenderers[hoveredEdges[i].type] ||
+                extremitiesRenderers[hoveredEdge.type] ||
                 extremitiesRenderers.def
               )(
-                hoveredEdges[i],
+                hoveredEdge,
                 source,
                 target,
                 self.contexts.hover,
                 embedSettings
               );
+            } else {
+              // Avoid edges rendered over nodes:
+              (
+                sigma.canvas.nodes[source.type] ||
+                sigma.canvas.nodes.def
+              ) (
+                source,
+                self.contexts.hover,
+                embedSettings
+              );
+              (
+                sigma.canvas.nodes[target.type] ||
+                sigma.canvas.nodes.def
+              ) (
+                target,
+                self.contexts.hover,
+                embedSettings
+              );
             }
-            else {
-            // Avoid edges rendered over nodes:
-            (
-              sigma.canvas.nodes[source.type] ||
-              sigma.canvas.nodes.def
-            ) (
-              source,
-              self.contexts.hover,
-              embedSettings
-            );
-            (
-              sigma.canvas.nodes[target.type] ||
-              sigma.canvas.nodes.def
-            ) (
-              target,
-              self.contexts.hover,
-              embedSettings
-            );
-          }
           }
         }
       }
-=======
-        for (k in hoveredNodes) {
-          (renderers[hoveredNodes[k].type] || renderers.def)(
-            hoveredNodes[k],
-            self.contexts.hover,
-            embedSettings
-          );
-        }
-      }
->>>>>>> 5ef0c3c0
     }
   };
 }).call(this);