--- conflicted
+++ resolved
@@ -142,7 +142,7 @@
           // (HACK) we can't get edge[prefix + 'size'] on WebGL renderer:
           s = edge[prefix + 'size'] ||
               (edge.size || 0) / Math.pow(self.camera.ratio, self.settings('edgesPowRatio'));
-          
+
           // First, let's identify which edges are drawn. To do this, we just keep
           // every edges that have at least one extremity displayed according to
           // the quadtree and the "hidden" attribute. We also do not keep hidden
@@ -217,10 +217,12 @@
           });
         } else if (edges.length) {
           self.dispatchEvent('clickEdge', {
-            edge: edges[0]
+            edge: edges[0],
+            captor: e.data
           });
           self.dispatchEvent('clickEdges', {
-            edge: edges
+            edge: edges,
+            captor: e.data
           });
         } else
           self.dispatchEvent('clickStage', {captor: e.data});
@@ -246,10 +248,12 @@
           });
         } else if (edges.length) {
           self.dispatchEvent('doubleClickEdge', {
-            edge: edges[0]
+            edge: edges[0],
+            captor: e.data
           });
           self.dispatchEvent('doubleClickEdges', {
-            edge: edges
+            edge: edges,
+            captor: e.data
           });
         } else
           self.dispatchEvent('doubleClickStage', {captor: e.data});
@@ -292,17 +296,13 @@
         // Dispatch both single and multi events:
         for (i = 0, l = outNodes.length; i < l; i++)
           self.dispatchEvent('outNode', {
-<<<<<<< HEAD
-            node: outNodes[i]
-=======
-            node: out[i],
-            captor: e.data
->>>>>>> 72c928b2
+            node: outNodes[i],
+            captor: e.data
           });
         if (outNodes.length)
           self.dispatchEvent('outNodes', {
-<<<<<<< HEAD
-            nodes: outNodes
+            nodes: outNodes,
+            captor: e.data
           });
 
         overEdges = {};
@@ -313,11 +313,8 @@
           });
         if (outNodes.length)
           self.dispatchEvent('outEdges', {
-            edges: outEdges
-=======
-            nodes: out,
-            captor: e.data
->>>>>>> 72c928b2
+            edges: outEdges,
+            captor: e.data
           });
       }
 
@@ -360,35 +357,23 @@
         // Dispatch both single and multi events:
         for (i = 0, l = newOverNodes.length; i < l; i++)
           self.dispatchEvent('overNode', {
-<<<<<<< HEAD
-            node: newOverNodes[i]
-=======
-            node: newOvers[i],
-            captor: e.data
->>>>>>> 72c928b2
+            node: newOverNodes[i],
+            captor: e.data
           });
         for (i = 0, l = newOutNodes.length; i < l; i++)
           self.dispatchEvent('outNode', {
-<<<<<<< HEAD
-            node: newOutNodes[i]
-=======
-            node: newOut[i],
-            captor: e.data
->>>>>>> 72c928b2
+            node: newOutNodes[i],
+            captor: e.data
           });
         if (newOverNodes.length)
           self.dispatchEvent('overNodes', {
-<<<<<<< HEAD
-            nodes: newOverNodes
-=======
-            nodes: newOvers,
-            captor: e.data
->>>>>>> 72c928b2
+            nodes: newOverNodes,
+            captor: e.data
           });
         if (newOutNodes.length)
           self.dispatchEvent('outNodes', {
-<<<<<<< HEAD
-            nodes: newOutNodes
+            nodes: newOutNodes,
+            captor: e.data
           });
 
         // Check newly overred edges:
@@ -400,34 +385,34 @@
             overEdges[e.id] = e;
           }
         }
-//console.log(currentOverEdges, overEdges, newOverEdges.length);
+
         // Check no more overred edges:
         for (k in overEdges)
           if (!currentOverEdges[k]) {
             newOutEdges.push(overEdges[k]);
             delete overEdges[k];
           }
-//console.log('newOverEdges', newOverEdges);
+
         // Dispatch both single and multi events:
         for (i = 0, le = newOverEdges.length; i < le; i++)
           self.dispatchEvent('overEdge', {
-            edge: newOverEdges[i]
+            edge: newOverEdges[i],
+            captor: e.data
           });
         for (i = 0, le = newOutEdges.length; i < le; i++)
           self.dispatchEvent('outEdge', {
-            edge: newOutEdges[i]
+            edge: newOutEdges[i],
+            captor: e.data
           });
         if (newOverEdges.length)
           self.dispatchEvent('overEdges', {
-            edges: newOverEdges
+            edges: newOverEdges,
+            captor: e.data
           });
         if (newOutEdges.length)
           self.dispatchEvent('outEdges', {
-            edges: newOutEdges
-=======
-            nodes: newOut,
-            captor: e.data
->>>>>>> 72c928b2
+            edges: newOutEdges,
+            captor: e.data
           });
       }
 
